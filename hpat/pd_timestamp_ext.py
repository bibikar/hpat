import operator
import numba
from numba import types
from numba.extending import (typeof_impl, type_callable, models, register_model, NativeValue,
                             make_attribute_wrapper, lower_builtin, box, unbox, lower_cast,
                             lower_getattr, infer_getattr, overload_method, overload, intrinsic)
from numba import cgutils
from numba.targets.arrayobj import make_array, _empty_nd_impl, store_item, basic_indexing
<<<<<<< HEAD
from numba.targets.boxing import unbox_array, box_array
from numba.typing.templates import infer_getattr, AttributeTemplate, bound_function, signature, infer_global, AbstractTemplate
=======
from numba.targets.boxing import unbox_array
from numba.typing.templates import (infer_getattr, AttributeTemplate,
    bound_function, signature, infer_global, AbstractTemplate,
    ConcreteTemplate)
>>>>>>> 52dcac21

import numpy as np
import ctypes
import inspect
import hpat.str_ext
import hpat.utils

from llvmlite import ir as lir

import pandas as pd
# TODO: make pandas optional, not import this file if no pandas
# pandas_present = True
# try:
#     import pandas as pd
# except ImportError:
#     pandas_present = False

import datetime
import hdatetime_ext
import llvmlite.binding as ll
ll.add_symbol('parse_iso_8601_datetime', hdatetime_ext.parse_iso_8601_datetime)
ll.add_symbol('convert_datetimestruct_to_datetime', hdatetime_ext.convert_datetimestruct_to_datetime)
ll.add_symbol('np_datetime_date_array_from_packed_ints', hdatetime_ext.np_datetime_date_array_from_packed_ints)

date_fields = ['year', 'month', 'day', 'hour', 'minute', 'second', 'microsecond', 'nanosecond']
timedelta_fields = ['days', 'seconds', 'microseconds', 'nanoseconds']

#--------------------------------------------------------------

class PANDAS_DATETIMESTRUCT(ctypes.Structure):
    _fields_ = [("year", ctypes.c_longlong),
                ("month", ctypes.c_int),
                ("day", ctypes.c_int),
                ("hour", ctypes.c_int),
                ("min", ctypes.c_int),
                ("sec", ctypes.c_int),
                ("us", ctypes.c_int),
                ("ps", ctypes.c_int),
                ("as", ctypes.c_int)]

class PandasDtsType(types.Type):
    def __init__(self):
        super(PandasDtsType, self).__init__(
            name='PandasDtsType()')

pandas_dts_type = PandasDtsType()

@typeof_impl.register(PANDAS_DATETIMESTRUCT)
def typeof_pandas_dts(val, c):
    return pandas_dts_type

@register_model(PandasDtsType)
class PandasDtsModel(models.StructModel):
    def __init__(self, dmm, fe_type):
        members = [
                ("year", types.int64),
                ("month", types.int32),
                ("day", types.int32),
                ("hour", types.int32),
                ("min", types.int32),
                ("sec", types.int32),
                ("us", types.int32),
                ("ps", types.int32),
                ("as", types.int32),
        ]
        models.StructModel.__init__(self, dmm, fe_type, members)

make_attribute_wrapper(PandasDtsType, 'year', 'year')
make_attribute_wrapper(PandasDtsType, 'month', 'month')
make_attribute_wrapper(PandasDtsType, 'day', 'day')

@type_callable(PANDAS_DATETIMESTRUCT)
def type_pandas_dts(context):
    def typer():
        return pandas_dts_type
    return typer

@lower_builtin(PANDAS_DATETIMESTRUCT)
def impl_ctor_pandas_dts(context, builder, sig, args):
    typ = sig.return_type
    ts = cgutils.create_struct_proxy(typ)(context, builder)
    return ts._getvalue()


#-- builtin operators for dt64 ----------------------------------------------
# TODO: move to Numba

class CompDT64(ConcreteTemplate):
    cases = signature(
        types.boolean, types.NPDatetime('ns'), types.NPDatetime('ns'))

@infer_global(operator.lt)
class CmpOpLt(CompDT64):
    key = operator.lt

@infer_global(operator.le)
class CmpOpLe(CompDT64):
    key = operator.le

@infer_global(operator.gt)
class CmpOpGt(CompDT64):
    key = operator.gt

@infer_global(operator.ge)
class CmpOpGe(CompDT64):
    key = operator.ge

@infer_global(operator.eq)
class CmpOpEq(CompDT64):
    key = operator.eq

@infer_global(operator.ne)
class CmpOpNe(CompDT64):
    key = operator.ne

class MinMaxBaseDT64(numba.typing.builtins.MinMaxBase):

    def _unify_minmax(self, tys):
        for ty in tys:
            if not ty == types.NPDatetime('ns'):
                return
        return self.context.unify_types(*tys)

@infer_global(max)
class Max(MinMaxBaseDT64):
    pass


@infer_global(min)
class Min(MinMaxBaseDT64):
    pass

#---------------------------------------------------------------

# datetime.date implementation that uses a single int to store year/month/day
class DatetimeDateType(types.Type):
    def __init__(self):
        super(DatetimeDateType, self).__init__(
            name='DatetimeDateType()')
        self.bitwidth = 64

datetime_date_type = DatetimeDateType()

@typeof_impl.register(datetime.date)
def typeof_pd_timestamp(val, c):
    return datetime_date_type

register_model(DatetimeDateType)(models.IntegerModel)

@infer_getattr
class DatetimeAttribute(AttributeTemplate):
    key = DatetimeDateType

    def generic_resolve(self, typ, attr):
        return types.int64

@lower_getattr(DatetimeDateType, 'year')
def datetime_get_year(context, builder, typ, val):
    return builder.lshr(val, lir.Constant(lir.IntType(64), 32))

@lower_getattr(DatetimeDateType, 'month')
def datetime_get_month(context, builder, typ, val):
    return builder.and_(builder.lshr(val, lir.Constant(lir.IntType(64), 16)), lir.Constant(lir.IntType(64), 0xFFFF))

@lower_getattr(DatetimeDateType, 'day')
def datetime_get_day(context, builder, typ, val):
    return builder.and_(val, lir.Constant(lir.IntType(64), 0xFFFF))

@numba.njit
def convert_datetime_date_array_to_native(x):
    return np.array([(val.day + (val.month << 16) + (val.year << 32)) for val in x], dtype=np.int64)

@numba.njit
def datetime_date_ctor(y, m, d):
    return datetime.date(y, m, d)

@unbox(DatetimeDateType)
def unbox_datetime_date(typ, val, c):
    year_obj = c.pyapi.object_getattr_string(val, "year")
    month_obj = c.pyapi.object_getattr_string(val, "month")
    day_obj = c.pyapi.object_getattr_string(val, "day")

    yll = c.pyapi.long_as_longlong(year_obj)
    mll = c.pyapi.long_as_longlong(month_obj)
    dll = c.pyapi.long_as_longlong(day_obj)

    nopython_date = c.builder.add(dll,
        c.builder.add(c.builder.shl(yll, lir.Constant(lir.IntType(64), 32)),
                        c.builder.shl(mll, lir.Constant(lir.IntType(64), 16))))

    c.pyapi.decref(year_obj)
    c.pyapi.decref(month_obj)
    c.pyapi.decref(day_obj)

    is_error = cgutils.is_not_null(c.builder, c.pyapi.err_occurred())
    return NativeValue(nopython_date, is_error=is_error)


def unbox_datetime_date_array(typ, val, c):
    #
    n = object_length(c, val)
    #cgutils.printf(c.builder, "len %d\n", n)
    arr_typ = types.Array(types.intp, 1, 'C')
    out_arr = _empty_nd_impl(c.context, c.builder, arr_typ, [n])

    with cgutils.for_range(c.builder, n) as loop:
        dt_date = sequence_getitem(c, val, loop.index)
        int_date = unbox_datetime_date(datetime_date_type, dt_date, c).value
        dataptr, shapes, strides = basic_indexing(
            c.context, c.builder, arr_typ, out_arr, (types.intp,), (loop.index,))
        store_item(c.context, c.builder, arr_typ, int_date, dataptr)

    is_error = cgutils.is_not_null(c.builder, c.pyapi.err_occurred())
    return NativeValue(out_arr._getvalue(), is_error=is_error)

def int_to_datetime_date_python(ia):
    return datetime.date(ia >> 32, (ia >> 16) & 0xffff, ia & 0xffff)

def int_array_to_datetime_date(ia):
    return np.vectorize(int_to_datetime_date_python)(ia)

def box_datetime_date_array(typ, val, c):
    ary = box_array(types.Array(types.int64, 1, 'C'), val, c)
    hpat_name = c.context.insert_const_string(c.builder.module, 'hpat')
    hpat_mod = c.pyapi.import_module_noblock(hpat_name)
    pte_mod = c.pyapi.object_getattr_string(hpat_mod, 'pd_timestamp_ext')
    iatdd = c.pyapi.object_getattr_string(pte_mod, 'int_array_to_datetime_date')
    res = c.pyapi.call_function_objargs(iatdd, [ary])
    return res

# TODO: move to utils or Numba

def object_length(c, obj):
    """
    len(obj)
    """
    pyobj_lltyp = c.context.get_argument_type(types.pyobject)
    fnty = lir.FunctionType(lir.IntType(64), [pyobj_lltyp])
    fn = c.builder.module.get_or_insert_function(fnty, name="PyObject_Length")
    return c.builder.call(fn, (obj,))

def sequence_getitem(c, obj, ind):
    """
    seq[ind]
    """
    pyobj_lltyp = c.context.get_argument_type(types.pyobject)
    fnty = lir.FunctionType(pyobj_lltyp, [pyobj_lltyp, lir.IntType(64)])
    fn = c.builder.module.get_or_insert_function(fnty, name="PySequence_GetItem")
    return c.builder.call(fn, (obj, ind))


@box(DatetimeDateType)
def box_datetime_date(typ, val, c):
    year_obj = c.pyapi.long_from_longlong(c.builder.lshr(val, lir.Constant(lir.IntType(64), 32)))
    month_obj = c.pyapi.long_from_longlong(c.builder.and_(c.builder.lshr(val, lir.Constant(lir.IntType(64), 16)), lir.Constant(lir.IntType(64), 0xFFFF)))
    day_obj = c.pyapi.long_from_longlong(c.builder.and_(val, lir.Constant(lir.IntType(64), 0xFFFF)))

    dt_obj = c.pyapi.unserialize(c.pyapi.serialize_object(datetime.date))
    res = c.pyapi.call_function_objargs(dt_obj, (year_obj, month_obj, day_obj))
    c.pyapi.decref(year_obj)
    c.pyapi.decref(month_obj)
    c.pyapi.decref(day_obj)
    return res

@type_callable(datetime.date)
def type_timestamp(context):
    def typer(year, month, day):
        # TODO: check types
        return datetime_date_type
    return typer

@lower_builtin(datetime.date, types.int64, types.int64, types.int64)
def impl_ctor_timestamp(context, builder, sig, args):
    typ = sig.return_type
    year, month, day = args
    nopython_date = builder.add(day,
                    builder.add(builder.shl(year, lir.Constant(lir.IntType(64), 32)),
                                builder.shl(month, lir.Constant(lir.IntType(64), 16))))
    return nopython_date

@intrinsic
def datetime_date_to_int(typingctx, dt_date_tp):
    assert dt_date_tp == datetime_date_type
    def codegen(context, builder, sig, args):
        return args[0]
    return signature(types.int64, datetime_date_type), codegen

@intrinsic
def int_to_datetime_date(typingctx, dt_date_tp):
    assert dt_date_tp == types.intp
    def codegen(context, builder, sig, args):
        return args[0]
    return signature(datetime_date_type, types.int64), codegen

def set_df_datetime_date(df, cname, arr):
    df[cname] = arr

@infer_global(set_df_datetime_date)
class SetDfDTInfer(AbstractTemplate):
    def generic(self, args, kws):
        assert not kws
        assert len(args) == 3
        assert isinstance(args[1], types.Const)
        return signature(types.none, *args)

SetDfDTInfer.support_literals = True

@lower_builtin(set_df_datetime_date, types.Any, types.Const, types.Array)
def set_df_datetime_date_lower(context, builder, sig, args):
    #
    col_name = sig.args[1].value
    data_arr = make_array(sig.args[2])(context, builder, args[2])
    num_elems = builder.extract_value(data_arr.shape, 0)

    pyapi = context.get_python_api(builder)
    gil_state = pyapi.gil_ensure()  # acquire GIL

    dt_class = pyapi.unserialize(pyapi.serialize_object(datetime.date))

    fnty = lir.FunctionType(lir.IntType(8).as_pointer(), [lir.IntType(64).as_pointer(), lir.IntType(64),
                                                lir.IntType(8).as_pointer()])
    fn = builder.module.get_or_insert_function(fnty, name="np_datetime_date_array_from_packed_ints")
    py_arr = builder.call(fn, [data_arr.data, num_elems, dt_class])

    # get column as string obj
    cstr = context.insert_const_string(builder.module, col_name)
    cstr_obj = pyapi.string_from_string(cstr)

    # set column array
    pyapi.object_setitem(args[0], cstr_obj, py_arr)

    pyapi.decref(py_arr)
    pyapi.decref(cstr_obj)

    pyapi.gil_release(gil_state)    # release GIL

    return context.get_dummy_value()


# datetime.date implementation that uses multiple ints to store year/month/day
# class DatetimeDateType(types.Type):
#     def __init__(self):
#         super(DatetimeDateType, self).__init__(
#             name='DatetimeDateType()')

# datetime_date_type = DatetimeDateType()

# @typeof_impl.register(datetime.date)
# def typeof_pd_timestamp(val, c):
#     return datetime_date_type


# @register_model(DatetimeDateType)
# class DatetimeDateModel(models.StructModel):
#     def __init__(self, dmm, fe_type):
#         members = [
#             ('year', types.int64),
#             ('month', types.int64),
#             ('day', types.int64),
#         ]
#         models.StructModel.__init__(self, dmm, fe_type, members)

# make_attribute_wrapper(DatetimeDateType, 'year', 'year')
# make_attribute_wrapper(DatetimeDateType, 'month', 'month')
# make_attribute_wrapper(DatetimeDateType, 'day', 'day')

# @unbox(DatetimeDateType)
# def unbox_datetime_date(typ, val, c):
#     year_obj = c.pyapi.object_getattr_string(val, "year")
#     month_obj = c.pyapi.object_getattr_string(val, "month")
#     day_obj = c.pyapi.object_getattr_string(val, "day")

#     dt_date = cgutils.create_struct_proxy(typ)(c.context, c.builder)
#     dt_date.year = c.pyapi.long_as_longlong(year_obj)
#     dt_date.month = c.pyapi.long_as_longlong(month_obj)
#     dt_date.day = c.pyapi.long_as_longlong(day_obj)

#     c.pyapi.decref(year_obj)
#     c.pyapi.decref(month_obj)
#     c.pyapi.decref(day_obj)

#     is_error = cgutils.is_not_null(c.builder, c.pyapi.err_occurred())
#     return NativeValue(dt_date._getvalue(), is_error=is_error)

# @box(DatetimeDateType)
# def box_datetime_date(typ, val, c):
#     dt_date = cgutils.create_struct_proxy(typ)(c.context, c.builder, value=val)
#     year_obj = c.pyapi.long_from_longlong(dt_date.year)
#     month_obj = c.pyapi.long_from_longlong(dt_date.month)
#     day_obj = c.pyapi.long_from_longlong(dt_date.day)
#     dt_obj = c.pyapi.unserialize(c.pyapi.serialize_object(datetime.date))
#     res = c.pyapi.call_function_objargs(dt_obj, (year_obj, month_obj, day_obj))
#     c.pyapi.decref(year_obj)
#     c.pyapi.decref(month_obj)
#     c.pyapi.decref(day_obj)
#     return res

# @type_callable(datetime.date)
# def type_timestamp(context):
#     def typer(year, month, day):
#         # TODO: check types
#         return datetime_date_type
#     return typer

# @lower_builtin(datetime.date, types.int64, types.int64, types.int64)
# def impl_ctor_timestamp(context, builder, sig, args):
#     typ = sig.return_type
#     year, month, day = args
#     ts = cgutils.create_struct_proxy(typ)(context, builder)
#     ts.year = year
#     ts.month = month
#     ts.day = day
#     return ts._getvalue()

#------------------------------------------------------------------------

class PandasTimestampType(types.Type):
    def __init__(self):
        super(PandasTimestampType, self).__init__(
            name='PandasTimestampType()')

pandas_timestamp_type = PandasTimestampType()

@typeof_impl.register(pd.Timestamp)
def typeof_pd_timestamp(val, c):
    return pandas_timestamp_type

@typeof_impl.register(datetime.datetime)
def typeof_datetime_datetime(val, c):
    return pandas_timestamp_type

ts_field_typ = types.int64


@register_model(PandasTimestampType)
class PandasTimestampModel(models.StructModel):
    def __init__(self, dmm, fe_type):
        members = [
            ('year', ts_field_typ),
            ('month', ts_field_typ),
            ('day', ts_field_typ),
            ('hour', ts_field_typ),
            ('minute', ts_field_typ),
            ('second', ts_field_typ),
            ('microsecond', ts_field_typ),
            ('nanosecond', ts_field_typ),
        ]
        models.StructModel.__init__(self, dmm, fe_type, members)

make_attribute_wrapper(PandasTimestampType, 'year', 'year')
make_attribute_wrapper(PandasTimestampType, 'month', 'month')
make_attribute_wrapper(PandasTimestampType, 'day', 'day')
make_attribute_wrapper(PandasTimestampType, 'hour', 'hour')
make_attribute_wrapper(PandasTimestampType, 'minute', 'minute')
make_attribute_wrapper(PandasTimestampType, 'second', 'second')
make_attribute_wrapper(PandasTimestampType, 'microsecond', 'microsecond')
make_attribute_wrapper(PandasTimestampType, 'nanosecond', 'nanosecond')

@overload_method(PandasTimestampType, 'date')
def overload_pd_timestamp_date(ptt):
    def pd_timestamp_date_impl(ptt):
        return datetime.date(ptt.year, ptt.month, ptt.day)
    return pd_timestamp_date_impl

@overload_method(PandasTimestampType, 'isoformat')
def overload_pd_timestamp_isoformat(ts_typ, sep=None):
    if sep is None:
        def timestamp_isoformat_impl(ts):
            assert ts.nanosecond == 0 # TODO: handle nanosecond (timestamps.pyx)
            _time = str_2d(ts.hour) + ':' + str_2d(ts.minute) + ':' + str_2d(ts.second)
            res = str(ts.year) + '-' + str_2d(ts.month) + '-' + str_2d(ts.day) + 'T' + _time
            return res
    else:
        def timestamp_isoformat_impl(ts, sep):
            assert ts.nanosecond == 0 # TODO: handle nanosecond (timestamps.pyx)
            _time = str_2d(ts.hour) + ':' + str_2d(ts.minute) + ':' + str_2d(ts.second)
            res = str(ts.year) + '-' + str_2d(ts.month) + '-' + str_2d(ts.day) + sep + _time
            return res

    return timestamp_isoformat_impl

# TODO: support general string formatting
@numba.njit
def str_2d(a):
    res = str(a)
    if len(res) == 1:
        return '0' + res
    return res

@overload(str)
def ts_str_overload(in_typ):
    if in_typ == pandas_timestamp_type:
        return lambda a: a.isoformat(' ')

@unbox(PandasTimestampType)
def unbox_pandas_timestamp(typ, val, c):
    year_obj = c.pyapi.object_getattr_string(val, "year")
    month_obj = c.pyapi.object_getattr_string(val, "month")
    day_obj = c.pyapi.object_getattr_string(val, "day")
    hour_obj = c.pyapi.object_getattr_string(val, "hour")
    minute_obj = c.pyapi.object_getattr_string(val, "minute")
    second_obj = c.pyapi.object_getattr_string(val, "second")
    microsecond_obj = c.pyapi.object_getattr_string(val, "microsecond")
    nanosecond_obj = c.pyapi.object_getattr_string(val, "nanosecond")

    pd_timestamp = cgutils.create_struct_proxy(typ)(c.context, c.builder)
    pd_timestamp.year = c.pyapi.long_as_longlong(year_obj)
    pd_timestamp.month = c.pyapi.long_as_longlong(month_obj)
    pd_timestamp.day = c.pyapi.long_as_longlong(day_obj)
    pd_timestamp.hour = c.pyapi.long_as_longlong(hour_obj)
    pd_timestamp.minute = c.pyapi.long_as_longlong(minute_obj)
    pd_timestamp.second = c.pyapi.long_as_longlong(second_obj)
    pd_timestamp.microsecond = c.pyapi.long_as_longlong(microsecond_obj)
    pd_timestamp.nanosecond = c.pyapi.long_as_longlong(nanosecond_obj)

    c.pyapi.decref(year_obj)
    c.pyapi.decref(month_obj)
    c.pyapi.decref(day_obj)
    c.pyapi.decref(hour_obj)
    c.pyapi.decref(minute_obj)
    c.pyapi.decref(second_obj)
    c.pyapi.decref(microsecond_obj)
    c.pyapi.decref(nanosecond_obj)

    is_error = cgutils.is_not_null(c.builder, c.pyapi.err_occurred())
    return NativeValue(pd_timestamp._getvalue(), is_error=is_error)

@box(PandasTimestampType)
def box_pandas_timestamp(typ, val, c):
    pdts = cgutils.create_struct_proxy(typ)(c.context, c.builder, value=val)
    year_obj = c.pyapi.long_from_longlong(pdts.year)
    month_obj = c.pyapi.long_from_longlong(pdts.month)
    day_obj = c.pyapi.long_from_longlong(pdts.day)
    hour_obj = c.pyapi.long_from_longlong(pdts.hour)
    minute_obj = c.pyapi.long_from_longlong(pdts.minute)
    second_obj = c.pyapi.long_from_longlong(pdts.second)
    us_obj = c.pyapi.long_from_longlong(pdts.microsecond)
    ns_obj = c.pyapi.long_from_longlong(pdts.nanosecond)

    pdts_obj = c.pyapi.unserialize(c.pyapi.serialize_object(pd.Timestamp))
    res = c.pyapi.call_function_objargs(pdts_obj, (year_obj, month_obj, day_obj, hour_obj, minute_obj, second_obj, us_obj, ns_obj))
    c.pyapi.decref(year_obj)
    c.pyapi.decref(month_obj)
    c.pyapi.decref(day_obj)
    c.pyapi.decref(hour_obj)
    c.pyapi.decref(minute_obj)
    c.pyapi.decref(second_obj)
    c.pyapi.decref(us_obj)
    c.pyapi.decref(ns_obj)
    return res

@type_callable(pd.Timestamp)
def type_timestamp(context):
    def typer(year, month, day, hour, minute, second, us, ns):
        # TODO: check types
        return pandas_timestamp_type
    return typer

@type_callable(pd.Timestamp)
def type_timestamp(context):
    def typer(datetime_type):
        # TODO: check types
        return pandas_timestamp_type
    return typer

@type_callable(datetime.datetime)
def type_timestamp(context):
    def typer(year, month, day):  # how to handle optional hour, minute, second, us, ns?
        # TODO: check types
        return pandas_timestamp_type
    return typer

@lower_builtin(pd.Timestamp, types.int64, types.int64, types.int64, types.int64,
                types.int64, types.int64, types.int64, types.int64)
def impl_ctor_timestamp(context, builder, sig, args):
    typ = sig.return_type
    year, month, day, hour, minute, second, us, ns = args
    ts = cgutils.create_struct_proxy(typ)(context, builder)
    ts.year = year
    ts.month = month
    ts.day = day
    ts.hour = hour
    ts.minute = minute
    ts.second = second
    ts.microsecond = us
    ts.nanosecond = ns
    return ts._getvalue()

@lower_builtin(pd.Timestamp, pandas_timestamp_type)
def impl_ctor_ts_ts(context, builder, sig, args):
    typ = sig.return_type
    rhs = args[0]
    ts = cgutils.create_struct_proxy(typ)(context, builder)
    rhsproxy = cgutils.create_struct_proxy(typ)(context, builder)
    rhsproxy._setvalue(rhs)
    cgutils.copy_struct(ts, rhsproxy)
    return ts._getvalue()

#              , types.int64, types.int64, types.int64, types.int64, types.int64)
@lower_builtin(datetime.datetime, types.int64, types.int64, types.int64)
def impl_ctor_datetime(context, builder, sig, args):
    typ = sig.return_type
    year, month, day = args
    #year, month, day, hour, minute, second, us, ns = args
    ts = cgutils.create_struct_proxy(typ)(context, builder)
    ts.year = year
    ts.month = month
    ts.day = day
    ts.hour = lir.Constant(lir.IntType(64), 0)
    ts.minute = lir.Constant(lir.IntType(64), 0)
    ts.second = lir.Constant(lir.IntType(64), 0)
    ts.microsecond = lir.Constant(lir.IntType(64), 0)
    ts.nanosecond = lir.Constant(lir.IntType(64), 0)
    #ts.hour = hour
    #ts.minute = minute
    #ts.second = second
    #ts.microsecond = us
    #ts.nanosecond = ns
    return ts._getvalue()



@lower_cast(types.NPDatetime('ns'), types.int64)
def dt64_to_integer(context, builder, fromty, toty, val):
    # dt64 is stored as int64 so just return value
    return val

@numba.njit
def convert_timestamp_to_datetime64(ts):
    year = ts.year - 1970
    days = year * 365
    if days >= 0:
        year += 1
        days += year // 4
        year += 68
        days -= year // 100
        year += 300
        days += year // 400
    else:
        year -= 2
        days += year // 4
        year -= 28
        days -= year // 100
        days += year // 400
    leapyear = (ts.year % 400 == 0) or (ts.year %4 == 0 and ts.year %100 != 0)
    month_len = [31, 28, 31, 30, 31, 30, 31, 31, 30, 31, 30, 31]
    if leapyear:
        month_len[1] = 29

    for i in range(ts.month - 1):
        days += month_len[i]

    days += ts.day - 1

    return ((((days * 24 + ts.hour) * 60 + ts.minute) * 60 + ts.second) * 1000000 + ts.microsecond) * 1000 + ts.nanosecond

@numba.njit
def convert_datetime64_to_timestamp(dt64):
    # pandas 0.23 np_datetime.c:762
    perday = 24 * 60 * 60 * 1000 * 1000 * 1000

    if dt64 >= 0:
        in_day = dt64 % perday
        dt64 = dt64 // perday
    else:
        in_day = (perday - 1) + (dt64 + 1) % perday
        dt64 = dt64 // perday - (0 if (dt64 % perday == 0) else 1)

    # pandas 0.23np_datetime.c:173
    days400years = 146097
    days = dt64 - 10957
    if days >= 0:
        year = 400 * (days // days400years)
        days = days % days400years
    else:
        year = 400 * ((days - (days400years - 1)) // days400years)
        days = days % days400years
        if days < 0:
            days += days400years

    if days >= 366:
        year += 100 * ((days - 1) // 36524)
        days = (days - 1) % 36524
        if days >= 365:
            year += 4 * ((days + 1) // 1461)
            days = (days + 1) % 1461
            if days >= 366:
                year += (days - 1) // 365
                days = (days - 1) % 365

    year = year + 2000
    # pandas 0.23 np_datetime.c:237
    leapyear = (year % 400 == 0) or (year %4 == 0 and year %100 != 0)
    month_len = [31, 28, 31, 30, 31, 30, 31, 31, 30, 31, 30, 31]
    if leapyear:
        month_len[1] = 29

    for i in range(12):
        if days < month_len[i]:
            month = i + 1
            day = days + 1
            break
        else:
            days = days - month_len[i]

    return pd.Timestamp(year, month, day,
                        in_day // (60 * 60 * 1000000000), #hour
                        (in_day // (60 * 1000000000)) % 60, #minute
                        (in_day // 1000000000) % 60, #second
                        (in_day // 1000) % 1000000, #microsecond
                        in_day % 1000) #nanosecond

#-----------------------------------------------------------

def myref(val):
    pass

@type_callable(myref)
def type_myref(context):
    def typer(val):
        return types.voidptr
    return typer

#-----------------------------------------------------------

def integer_to_timedelta64(val):
    return np.timedelta64(val)

@type_callable(integer_to_timedelta64)
def type_int_to_timedelta64(context):
    def typer(val):
        return types.NPTimedelta('ns')
    return typer

@lower_builtin(integer_to_timedelta64, types.int64)
def impl_int_to_timedelta64(context, builder, sig, args):
    return args[0]

#-----------------------------------------------------------

def integer_to_dt64(val):
    return np.datetime64(val)

@type_callable(integer_to_dt64)
def type_int_to_dt64(context):
    def typer(val):
        return types.NPDatetime('ns')
    return typer

@lower_builtin(integer_to_dt64, types.int64)
def impl_int_to_dt64(context, builder, sig, args):
    return args[0]

#-----------------------------------------------------------

def dt64_to_integer(val):
    return int(val)

@type_callable(dt64_to_integer)
def type_dt64_to_int(context):
    def typer(val):
        return types.int64
    return typer

@lower_builtin(dt64_to_integer, types.NPDatetime('ns'))
def impl_dt64_to_int(context, builder, sig, args):
    return args[0]

#-----------------------------------------------------------
def timedelta64_to_integer(val):
    return int(val)

@type_callable(timedelta64_to_integer)
def type_dt64_to_int(context):
    def typer(val):
        return types.int64
    return typer

@lower_builtin(timedelta64_to_integer, types.NPTimedelta('ns'))
def impl_dt64_to_int(context, builder, sig, args):
    return args[0]

#-----------------------------------------------------------

@lower_builtin(myref, types.int32)
@lower_builtin(myref, types.int64)
def impl_myref_int32(context, builder, sig, args):
    typ = types.voidptr
    val = args[0]
    assert isinstance(val, lir.instructions.LoadInstr)
    return builder.bitcast(val.operands[0], lir.IntType(8).as_pointer())

@lower_builtin(myref, PandasDtsType)
def impl_myref_pandas_dts_type(context, builder, sig, args):
    typ = types.voidptr
    val = args[0]
    assert isinstance(val, lir.instructions.LoadInstr)
    return builder.bitcast(val.operands[0], lir.IntType(8).as_pointer())

# tslib_so = inspect.getfile(pd._libs.tslib)
# tslib_cdll = ctypes.CDLL(tslib_so)
# func_parse_iso = tslib_cdll.parse_iso_8601_datetime
# func_parse_iso.restype = ctypes.c_int32
# func_parse_iso.argtypes = [ctypes.c_void_p, ctypes.c_int32, ctypes.c_void_p, ctypes.c_void_p, ctypes.c_void_p]
# func_dts_to_dt = tslib_cdll.pandas_datetimestruct_to_datetime
# func_dts_to_dt.restype = ctypes.c_int64
# func_dts_to_dt.argtypes = [ctypes.c_int, ctypes.c_void_p]

sig = types.intp(
                types.voidptr,             # C str
                types.intp,             # len(str)
                types.voidptr,          # struct ptr
                types.voidptr,  # int ptr
                types.voidptr,  # int ptr
                )
parse_iso_8601_datetime = types.ExternalFunction("parse_iso_8601_datetime", sig)
sig = types.intp(
                types.intp,             # fr magic number
                types.voidptr,          # struct ptr
                types.voidptr,  # out int ptr
                )
convert_datetimestruct_to_datetime = types.ExternalFunction("convert_datetimestruct_to_datetime", sig)

@numba.njit(locals={'arg1': numba.int32, 'arg3': numba.int32, 'arg4': numba.int32})
def parse_datetime_str(str):
    arg0 = hpat.str_ext.getpointer(str)
    arg1 = len(str)
    arg2 = PANDAS_DATETIMESTRUCT()
    arg3 = np.int32(13)
    arg4 = np.int32(13)
    arg2ref = myref(arg2)
    retval = parse_iso_8601_datetime(arg0, arg1, arg2ref, myref(arg3), myref(arg4))
    out = 0
    retval2 = convert_datetimestruct_to_datetime(10, arg2ref, myref(out))
    return integer_to_dt64(out)

#     retval = func_parse_iso(arg0, arg1, arg2ref, myref(arg3), myref(arg4))
#     # "10" is magic enum value for PANDAS_FR_ns (nanosecond date time unit)
# #        return func_dts_to_dt(10, arg2ref)
#     return integer_to_dt64(func_dts_to_dt(10, arg2ref))

#----------------------------------------------------------------------------------------------


# XXX: code for timestamp series getitem in regular Numba

# @infer
# class GetItemTimestampSeries(AbstractTemplate):
#     key = "getitem"
#
#     def generic(self, args, kws):
#         assert not kws
#         [ary, idx] = args
#         if isinstance(ary, TimestampSeriesType):
#             if isinstance(idx, types.SliceType):
#                 return signature(timestamp_series_type, *args)
#             else:
#                 assert isinstance(idx, types.Integer)
#                 return signature(pandas_timestamp_type, *args)
# from numba.targets.listobj import ListInstance
# from llvmlite import ir as lir
# import llvmlite.binding as ll
# #import hdatetime_ext
# #ll.add_symbol('dt_to_timestamp', hdatetime_ext.dt_to_timestamp)
#
# @lower_builtin('getitem', TimestampSeriesType, types.Integer)
# def lower_timestamp_series_getitem(context, builder, sig, args):
#     #print("lower_timestamp_series_getitem", sig, type(sig), args, type(args), sig.return_type)
#     old_ret = sig.return_type
#     sig.return_type = types.NPDatetime('ns')
#     # If the return type is a view then just use standard array getitem.
#     if isinstance(sig.return_type, types.Buffer):
#         return getitem_arraynd_intp(context, builder, sig, args)
#     else:
#         # The standard getitem_arraynd_intp should return a NPDatetime here
#         # that then needs to be converted into a Pandas Timestamp.
#         unconverted = getitem_arraynd_intp(context, builder, sig, args)
#         sig.return_type = old_ret
#         ret = context.make_helper(builder, pandas_timestamp_type)
#         resptr = builder.bitcast(ret._getpointer(), lir.IntType(8).as_pointer())
#         dt_to_datetime_fnty = lir.FunctionType(lir.VoidType(),
#                                                [lir.IntType(64), lir.IntType(8).as_pointer()])
#         dt_to_datetime_fn = builder.module.get_or_insert_function(dt_to_datetime_fnty, name="dt_to_timestamp")
#         builder.call(dt_to_datetime_fn, [unconverted, resptr])
#         res = ret._getvalue()
#         return impl_ret_untracked(context, builder, PandasTimestampType, res)<|MERGE_RESOLUTION|>--- conflicted
+++ resolved
@@ -6,15 +6,10 @@
                              lower_getattr, infer_getattr, overload_method, overload, intrinsic)
 from numba import cgutils
 from numba.targets.arrayobj import make_array, _empty_nd_impl, store_item, basic_indexing
-<<<<<<< HEAD
 from numba.targets.boxing import unbox_array, box_array
-from numba.typing.templates import infer_getattr, AttributeTemplate, bound_function, signature, infer_global, AbstractTemplate
-=======
-from numba.targets.boxing import unbox_array
 from numba.typing.templates import (infer_getattr, AttributeTemplate,
     bound_function, signature, infer_global, AbstractTemplate,
     ConcreteTemplate)
->>>>>>> 52dcac21
 
 import numpy as np
 import ctypes
