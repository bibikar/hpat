--- conflicted
+++ resolved
@@ -298,13 +298,10 @@
         assert ary.dtype == string_type
         return series_str_methods_type
 
-<<<<<<< HEAD
     def resolve_date(self, ary):
         if isinstance(ary.dtype, types.scalars.NPDatetime):
             return date_series_type
-            #return types.Array(datetime_date_type, 1, 'C')
-            #return types.Array(types.int64, 1, 'C')
-=======
+
     def resolve_iat(self, ary):
         return SeriesIatType(ary)
 
@@ -315,7 +312,6 @@
     def resolve_loc(self, ary):
         # TODO: support iat/iloc differences
         return SeriesIatType(ary)
->>>>>>> 52dcac21
 
     def resolve_year(self, ary):
         if isinstance(ary.dtype, types.scalars.NPDatetime):
